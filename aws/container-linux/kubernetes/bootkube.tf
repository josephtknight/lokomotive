--- conflicted
+++ resolved
@@ -1,10 +1,6 @@
 # Self-hosted Kubernetes assets (kubeconfig, manifests)
 module "bootkube" {
-<<<<<<< HEAD
-  source = "github.com/kinvolk/terraform-render-bootkube?ref=5006997d0d950fc55b35d21c43e6d722f7015280"
-=======
-  source = "git::https://github.com/poseidon/terraform-render-bootkube.git?ref=b96d641f6d42cf5d9bf3ac36f557aa21cc157680"
->>>>>>> 2d19ab84
+  source = "github.com/kinvolk/terraform-render-bootkube?ref=d07243a9e7f6084cfe08b708731a79c26146badb"
 
   cluster_name          = "${var.cluster_name}"
   api_servers           = ["${format("%s.%s", var.cluster_name, var.dns_zone)}"]
